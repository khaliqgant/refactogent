--- conflicted
+++ resolved
@@ -16,19 +16,16 @@
       "Bash(git log:*)",
       "Bash(git commit:*)",
       "Bash(npm run lint:*)",
-<<<<<<< HEAD
       "Bash(cat:*)",
       "Bash(npm run build:check:*)",
       "Bash(npx tsc:*)",
       "Bash(npm run test:coverage:*)",
       "Bash(find:*)",
+      "Bash(git pull:*)",
+      "Bash(git stash:*)",
+      "Bash(git cherry-pick:*)",
       "Read(//home/khaliqgant/**)",
       "WebFetch(domain:www.anthropic.com)"
-=======
-      "Bash(git pull:*)",
-      "Bash(git stash:*)",
-      "Bash(git cherry-pick:*)"
->>>>>>> 78e1d5f0
     ],
     "deny": [],
     "ask": []
