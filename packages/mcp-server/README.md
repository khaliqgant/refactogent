--- conflicted
+++ resolved
@@ -77,11 +77,7 @@
 
 > **Note**: Only the `refactor_suggest` tool requires an AI API key. **If you're using refactogent with Claude or another AI assistant, you don't need the API key** - the AI can analyze code itself using `refactor_context` instead of calling `refactor_suggest`. The API key is only needed for standalone CLI usage of `refactor_suggest`.
 
-<<<<<<< HEAD
 ### Why Does the MCP Server Need Its Own API Key? (Spoiler: You Probably Don't!)
-=======
-###  Why Does the MCP Server Need Its Own API Key? (Spoiler: You Probably Don't!)
->>>>>>> 78e1d5f0
 
 **TL;DR**: If you're using Claude or another AI assistant, **you don't need an API key**. The API key is only for the `refactor_suggest` tool, which is redundant when an AI is already in the loop.
 
